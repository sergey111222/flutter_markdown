// Copyright 2016 The Chromium Authors. All rights reserved.
// Use of this source code is governed by a BSD-style license that can be
// found in the LICENSE file.

<<<<<<< HEAD
import 'package:flutter/material.dart';
=======
import 'dart:io';

>>>>>>> 06aa68c8
import 'package:flutter/gestures.dart';
import 'package:flutter/widgets.dart';
import 'package:markdown/markdown.dart' as md;
import 'package:path/path.dart' as p;

import 'style_sheet.dart';

final Set<String> _kBlockTags = new Set<String>.from(<String>[
  'p',
  'h1',
  'h2',
  'h3',
  'h4',
  'h5',
  'h6',
  'li',
  'blockquote',
  'pre',
  'ol',
  'ul',
]);

const List<String> _kListTags = const <String>['ul', 'ol'];

bool _isBlockTag(String tag) => _kBlockTags.contains(tag);
bool _isListTag(String tag) => _kListTags.contains(tag);

class _BlockElement {
  _BlockElement(this.tag);

  final String tag;
  final List<Widget> children = <Widget>[];

  int nextListIndex = 0;
}

/// A collection of widgets that should be placed adjacent to (inline with)
/// other inline elements in the same parent block.
/// 
/// Inline elements can be textual (a/em/strong) represented by [RichText] 
/// widgets or images (img) represented by [Image.network] widgets.
/// 
/// Inline elements can be nested within other inline elements, inheriting their
/// parent's style along with the style of the block they are in.
/// 
/// When laying out inline widgets, first, any adjacent RichText widgets are 
/// merged, then, all inline widgets are enclosed in a parent [Wrap] widget.
class _InlineElement {
  _InlineElement(this.tag, {this.style});
 
  final String tag;

  /// Created by merging the style defined for this element's [tag] in the
  /// delegate's [MarkdownStyleSheet] with the style of its parent.
  final TextStyle style;

  final List<Widget> children = <Widget>[];
}

/// A delegate used by [MarkdownBuilder] to control the widgets it creates.
abstract class MarkdownBuilderDelegate {
  /// Returns a gesture recognizer to use for an `a` element with the given
  /// `href` attribute.
  GestureRecognizer createLink(String href);

  /// Returns formatted text to use to display the given contents of a `pre`
  /// element.
  ///
  /// The `styleSheet` is the value of [MarkdownBuilder.styleSheet].
  TextSpan formatText(MarkdownStyleSheet styleSheet, String code);
}

/// Builds a [Widget] tree from parsed Markdown.
///
/// See also:
///
///  * [Markdown], which is a widget that parses and displays Markdown.
class MarkdownBuilder implements md.NodeVisitor {
  /// Creates an object that builds a [Widget] tree from parsed Markdown.
  MarkdownBuilder({ this.delegate, this.styleSheet, this.imageDirectory });

  /// A delegate that controls how link and `pre` elements behave.
  final MarkdownBuilderDelegate delegate;

  /// Defines which [TextStyle] objects to use for each type of element.
  final MarkdownStyleSheet styleSheet;

  /// The base directory holding images referenced by Img tags with local file paths.
  final Directory imageDirectory;

  final List<String> _listIndents = <String>[];
  final List<_BlockElement> _blocks = <_BlockElement>[];
  final List<_InlineElement> _inlines = <_InlineElement>[];
  final List<GestureRecognizer> _linkHandlers = <GestureRecognizer>[];


  /// Returns widgets that display the given Markdown nodes.
  ///
  /// The returned widgets are typically used as children in a [ListView].
  List<Widget> build(List<md.Node> nodes) {
    _listIndents.clear();
    _blocks.clear();
    _inlines.clear();
    _linkHandlers.clear();

    _blocks.add(new _BlockElement(null));

    for (md.Node node in nodes) {
      assert(_blocks.length == 1);
      try {
        node.accept(this);
      } catch(_) {
        return [];
      }
    }

    assert(_inlines.isEmpty);
    return _blocks.single.children;
  }

  @override
  void visitText(md.Text text) {
    if (_blocks.last.tag == null) // Don't allow text directly under the root.
      return;

    _addParentInlineIfNeeded(_blocks.last.tag);

    final TextSpan span = _blocks.last.tag == 'pre'
      ? delegate.formatText(styleSheet, text.text)
      : new TextSpan(
<<<<<<< HEAD
          text: text.text.replaceAll('&amp;', '&'),
=======
          style: _inlines.last.style,
          text: text.text,
>>>>>>> 06aa68c8
          recognizer: _linkHandlers.isNotEmpty ? _linkHandlers.last : null,
        );

    _inlines.last.children.add(new RichText(text: span));
  }

  @override
  bool visitElementBefore(md.Element element) {
    final String tag = element.tag;
    if (_isBlockTag(tag)) {
      _addAnonymousBlockIfNeeded(styleSheet.styles[tag]);
      if (_isListTag(tag))
        _listIndents.add(tag);
      _blocks.add(new _BlockElement(tag));
    } else {
      _addParentInlineIfNeeded(_blocks.last.tag);

      TextStyle parentStyle = _inlines.last.style;
      _inlines.add(new _InlineElement(
        tag,
        style: parentStyle.merge(styleSheet.styles[tag]),
      ));
    }

    if (tag == 'a') {
      _linkHandlers.add(delegate.createLink(element.attributes['href']));
    }

    return true;
  }

  @override
  void visitElementAfter(md.Element element) {
    final String tag = element.tag;

    if (_isBlockTag(tag)) {
      _addAnonymousBlockIfNeeded(styleSheet.styles[tag]);

      final _BlockElement current = _blocks.removeLast();
      Widget child;

      if (current.children.isNotEmpty) {
        child = new Column(
          crossAxisAlignment: CrossAxisAlignment.stretch,
          children: current.children,
        );
      } else {
        child = const SizedBox();
      }

      if (_isListTag(tag)) {
        assert(_listIndents.isNotEmpty);
        _listIndents.removeLast();
      } else if (tag == 'li') {
        if (_listIndents.isNotEmpty) {
          child = new Row(
            crossAxisAlignment: CrossAxisAlignment.start,
            children: <Widget>[
              new SizedBox(
                width: styleSheet.listIndent,
                child: _buildBullet(_listIndents.last),
              ),
              new Expanded(child: child)
            ],
          );
        }
      } else if (tag == 'blockquote') {
        child = new DecoratedBox(
          decoration: styleSheet.blockquoteDecoration,
          child: new Padding(
            padding: new EdgeInsets.all(styleSheet.blockquotePadding),
            child: child,
          ),
        );
      } else if (tag == 'pre') {
        child = new DecoratedBox(
          decoration: styleSheet.codeblockDecoration,
          child: new Padding(
            padding: new EdgeInsets.all(styleSheet.codeblockPadding),
            child: child,
          ),
        );
      }

      _addBlockChild(child);
    } else {
      final _InlineElement current = _inlines.removeLast();
      final _InlineElement parent = _inlines.last;

      if (tag == 'img') {
        // create an image widget for this image
        current.children.add(_buildImage(element.attributes['src']));
      } else if (tag == 'a') {
        _linkHandlers.removeLast();
      }

      if (current.children.isNotEmpty) {
        parent.children.addAll(current.children);
      }
    }
  }

  Widget _buildImage(String src) {
    final List<String> parts = src.split('#');
    if (parts.isEmpty)
      return const SizedBox();

    final String path = parts.first;
    double width;
    double height;
    if (parts.length == 2) {
      final List<String> dimensions = parts.last.split('x');
      if (dimensions.length == 2) {
        width = double.parse(dimensions[0]);
        height = double.parse(dimensions[1]);
      }
    }

    Uri uri = Uri.parse(path);
    Widget child;
    if (uri.scheme == 'http' || uri.scheme == 'https') {
      child = new Image.network(uri.toString(), width: width, height: height);
    } else {
      String filePath = (imageDirectory == null
          ? uri.toFilePath()
          : p.join(imageDirectory.path, uri.toFilePath()));
      child = new Image.file(new File(filePath), width: width, height: height);
    }

    if (_linkHandlers.isNotEmpty) {
      TapGestureRecognizer recognizer = _linkHandlers.last;
      return new GestureDetector(child: child, onTap: recognizer.onTap);
    } else {
      return child;
    }
  }

  Widget _buildBullet(String listTag) {
    if (listTag == 'ul')
      return const Text('•', textAlign: TextAlign.center);

    final int index = _blocks.last.nextListIndex;
    return new Padding(
      padding: const EdgeInsets.only(right: 5.0),
      child: new Text('${index + 1}.', textAlign: TextAlign.right, softWrap: false,),
    );
  }

  void _addParentInlineIfNeeded(String tag) {
    if (_inlines.isEmpty) {
      _inlines.add(new _InlineElement(
        tag,
        style: styleSheet.styles[tag],
      ));
    }
  }

  void _addBlockChild(Widget child) {
    final _BlockElement parent = _blocks.last;
    if (parent.children.isNotEmpty)
      parent.children.add(new SizedBox(height: styleSheet.blockSpacing));
    parent.children.add(child);
    parent.nextListIndex += 1;
  }

  void _addAnonymousBlockIfNeeded(TextStyle style) {
<<<<<<< HEAD
    if (style == null) {
      style = styleSheet.p;
=======
    if (_inlines.isEmpty) {
      return;
>>>>>>> 06aa68c8
    }

    final _InlineElement inline = _inlines.single;
    if (inline.children.isNotEmpty) {
      List<Widget> mergedInlines = _mergeInlineChildren(inline);
      final Wrap wrap = new Wrap(children: mergedInlines);
      _addBlockChild(wrap);
      _inlines.clear();
    }
  }

  /// Merges adjacent [TextSpan] children of the given [_InlineElement]
  List<Widget> _mergeInlineChildren(_InlineElement inline) {
    List<Widget> mergedTexts = <Widget>[];
    for (Widget child in inline.children) {
      if (mergedTexts.isNotEmpty && mergedTexts.last is RichText && child is RichText) {
        RichText previous = mergedTexts.removeLast();
        List<TextSpan> children = previous.text.children != null
          ? new List.from(previous.text.children)
          : [previous.text];
        children.add(child.text);
        TextSpan mergedSpan = new TextSpan(children: children);
        mergedTexts.add(new RichText(text: mergedSpan));
      } else {
        mergedTexts.add(child);
      }
    }
    return mergedTexts;
  }
}<|MERGE_RESOLUTION|>--- conflicted
+++ resolved
@@ -2,12 +2,9 @@
 // Use of this source code is governed by a BSD-style license that can be
 // found in the LICENSE file.
 
-<<<<<<< HEAD
 import 'package:flutter/material.dart';
-=======
 import 'dart:io';
 
->>>>>>> 06aa68c8
 import 'package:flutter/gestures.dart';
 import 'package:flutter/widgets.dart';
 import 'package:markdown/markdown.dart' as md;
@@ -138,12 +135,9 @@
     final TextSpan span = _blocks.last.tag == 'pre'
       ? delegate.formatText(styleSheet, text.text)
       : new TextSpan(
-<<<<<<< HEAD
+          style: _inlines.last.style,
           text: text.text.replaceAll('&amp;', '&'),
-=======
-          style: _inlines.last.style,
           text: text.text,
->>>>>>> 06aa68c8
           recognizer: _linkHandlers.isNotEmpty ? _linkHandlers.last : null,
         );
 
@@ -310,13 +304,11 @@
   }
 
   void _addAnonymousBlockIfNeeded(TextStyle style) {
-<<<<<<< HEAD
     if (style == null) {
       style = styleSheet.p;
-=======
+    }
     if (_inlines.isEmpty) {
       return;
->>>>>>> 06aa68c8
     }
 
     final _InlineElement inline = _inlines.single;
